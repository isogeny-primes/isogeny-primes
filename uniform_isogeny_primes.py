"""isogeny_primes.py

    Return finite list of isogeny primes attached to a number field.

    ====================================================================

    This file is part of Isogeny Primes.

    Copyright (C) 2022 Barinder S. Banwait and Maarten Derickx

    Isogeny Primes is free software: you can redistribute it and/or
    modify it under the terms of the GNU General Public License as
    published by the Free Software Foundation, either version 3 of the
    License, or any later version.

    This program is distributed in the hope that it will be useful,
    but WITHOUT ANY WARRANTY; without even the implied warranty of
    MERCHANTABILITY or FITNESS FOR A PARTICULAR PURPOSE.  See the
    GNU General Public License for more details.

    You should have received a copy of the GNU General Public License
    along with this program.  If not, see <https://www.gnu.org/licenses/>.

    The authors can be reached at: barinder.s.banwait@gmail.com and
    maarten@mderickx.nl.

    ====================================================================

"""

# Imports

import argparse
import cProfile
import logging
import os
import time

<<<<<<< HEAD
from sage.all import Integer, is_prime

from sage_code.common_utils import is_b_smooth
from sage_code.config import PROFILING_DIR
=======
from sage.all import Integer, prime_divisors, is_prime

from sage_code.common_utils import is_b_smooth
>>>>>>> 1cb69e56
from sage_code.strong_uniform_bounds import unif_bd, type_one_unif_bound


def do_uniform(d, trial_division_bound, aux_bound):

    epsilons = [
        tuple([trace] + [0] * (d - 1)) for trace in range(0, 6 * d, 2) if trace != 2 and (trace == 0 or trace % 6 != 0)
    ]

    for eps in epsilons:
        do_uniform_eps(d, eps, trial_division_bound, aux_bound, print_trace=True)


def do_uniform_type_1(d, trial_division_bound, aux_bound):
    mult_bound = Integer(type_one_unif_bound(d, aux_bound))
    is_smooth, factors = is_b_smooth(mult_bound, trial_division_bound)
    factors_str = "{" + ", ".join(str(i) for i in factors) + "}"
    logging.info(f"A superset of the type 1 isogeny primes (trace eps = 0 and {12*d}) is: {factors_str}")
    if not is_smooth and not is_prime(factors[-1]):
        logging.warning(f"unable to factor by trial division, the last factor is not prime!")


def do_uniform_eps(d, eps, trial_division_bound, aux_bound, print_trace=False):

    if eps == tuple(d * [0]):
        do_uniform_type_1(d, trial_division_bound, aux_bound)
        return

    mult_bound = Integer(unif_bd(d, eps, aux_bound))
    is_smooth, factors = is_b_smooth(mult_bound, trial_division_bound)
    factors_str = "{" + ", ".join(str(i) for i in factors) + "}"
    trace = sum(eps)
    if print_trace:
        info = f"A superset of the isogeny primes for trace eps = {trace} and {12*d - trace} is: {factors_str}"
    else:
        info = f"A superset of the isogeny primes for trace eps = trace {eps} = {trace} is: {factors_str}"
    logging.info(info)
    if not is_smooth and not is_prime(factors[-1]):
        logging.warning(f"unable to factor by trial division, the last factor is not prime!")


def cli_handler(args):  # pylint: disable=redefined-outer-name

    loglevel = logging.DEBUG if args.verbose else logging.INFO
    logging.basicConfig(
        format="%(asctime)s %(levelname)s: %(message)s",
        datefmt="%H:%M:%S",
        level=loglevel,
    )
    logging.debug("Debugging level for log messages set.")

    if args.eps is not None:
        if args.trace is not None:
            raise ValueError("--eps and --trace cannot be used at the same time")
        if args.d < len(args.eps):
            raise ValueError(f"eps should have length at most d={args.d}, but has length {len(args.eps)} instead")
        eps = tuple(args.eps + [0] * (args.d - len(args.eps)))
        do_uniform_eps(args.d, eps, args.trial_division_bound, args.aux_bound)
        return

    if args.trace is not None:
        if args.trace > 12 * args.d or args.trace < 0:
            raise ValueError(f"--trace {args.trace} should at most 12*d = {12*args.d} and non-negative.")
        trace = args.trace if args.trace <= 6 * args.d else 12 * args.d - args.trace

        eps = tuple([trace] + [0] * (args.d - 1))
        do_uniform_eps(args.d, eps, args.trial_division_bound, args.aux_bound, print_trace=True)
        return

    do_uniform(args.d, args.trial_division_bound, args.aux_bound)


if __name__ == "__main__":
    parser = argparse.ArgumentParser()
    parser.add_argument(
        "d",
        metavar="d",
        type=int,
        help="the degree of the number field for which the bound is computed",
    )
    parser.add_argument(
        "--eps",
        required=False,
        type=int,
        nargs="+",
        choices=[0, 4, 6, 8, 12],
        help="The signature for which to compute the upperbound as a space separated list. Cannot be used together with --trace",
    )
    parser.add_argument(
        "--trace",
        required=False,
        type=int,
        help="The trace of the signature for which to compute the upperbound. Cannot be used together with --eps",
    )
    parser.add_argument(
        "--trial_division_bound",
        metavar="bound",
        type=int,
        help="bound up to which to apply trial division for factoring the final result",
<<<<<<< HEAD
        default=10**9,
=======
        default=10 ** 9,
>>>>>>> 1cb69e56
    )
    parser.add_argument(
        "--aux_bound",
        type=int,
        help="bound on the size of auxiliary primes used",
        default=6,
    )
    parser.add_argument("--verbose", action="store_true", help="get more info printed")
    parser.add_argument(
        "--profile",
        metavar="filename",
        required=False,
        type=str,
        help="profile the computation and write the profiling results to filename.pstats",
    )
    args = parser.parse_args()

    if not args.profile:
        t = time.monotonic()
        cli_handler(args)
        t = time.monotonic() - t
    else:

        with cProfile.Profile() as pr:
            t = time.monotonic()
            cli_handler(args)
            t = time.monotonic() - t

        manual_profile_dir = PROFILING_DIR.joinpath("uniform_command_line")
        try:
            os.mkdir(manual_profile_dir)
        except FileExistsError:
            pass

        pr.dump_stats(manual_profile_dir.joinpath(f"{args.profile}.pstats"))

    logging.info(f"Total time elapsed: {t} seconds.")<|MERGE_RESOLUTION|>--- conflicted
+++ resolved
@@ -36,16 +36,12 @@
 import os
 import time
 
-<<<<<<< HEAD
+
 from sage.all import Integer, is_prime
 
 from sage_code.common_utils import is_b_smooth
 from sage_code.config import PROFILING_DIR
-=======
-from sage.all import Integer, prime_divisors, is_prime
 
-from sage_code.common_utils import is_b_smooth
->>>>>>> 1cb69e56
 from sage_code.strong_uniform_bounds import unif_bd, type_one_unif_bound
 
 
@@ -145,11 +141,9 @@
         metavar="bound",
         type=int,
         help="bound up to which to apply trial division for factoring the final result",
-<<<<<<< HEAD
-        default=10**9,
-=======
+
         default=10 ** 9,
->>>>>>> 1cb69e56
+
     )
     parser.add_argument(
         "--aux_bound",
@@ -166,6 +160,7 @@
         help="profile the computation and write the profiling results to filename.pstats",
     )
     args = parser.parse_args()
+
 
     if not args.profile:
         t = time.monotonic()
@@ -186,4 +181,4 @@
 
         pr.dump_stats(manual_profile_dir.joinpath(f"{args.profile}.pstats"))
 
-    logging.info(f"Total time elapsed: {t} seconds.")+    logging.info(f"Total time elapsed: {t} seconds.")
