# Isogeny Primes

This is the repository for the program **Isogeny Primes** explained in the papers [Explicit isogenies of prime degree over number fields](https://arxiv.org/abs/2203.06009) and `Towards strong uniformity for isogenies of prime degree'.

### What does it do?

There are two ways of using the program. 

<<<<<<< HEAD
1. In **Uniform** mode. This takes an input polynomial, and will give you a set of primes containing the **isogeny primes** for the number field defined by your input polynomial.

2. In **Strong Uniform** mode. This takes an input integer, and will give you a set of primes containing the **isogeny primes** for *any number field of degree d* broken down by the trace of the signature of the isogeny. Not all trace values can be dealt with currently; see the `Towards strong uniformity' paper for more on what can currently be handled.
=======
1. In `Uniform' mode. This takes an input polynomial, and will give you a set of primes containing the **isogeny primes** for the number field defined by your input polynomial.

2. In `Strong Uniform' mode. This takes an input integer, and will give you a set of primes containing the **isogeny primes** for *any number field of degree d* broken down by the trace of the signature of the isogeny. Not all trace values can be dealt with currently; see the `Towards strong uniformity' paper for more on what can currently be handled.
>>>>>>> 5a127c2f

It will then be up to you to determine which of those output lists are actually isogeny primes.

### How do I use it?

Clone this repo to your computer. It is assumed you have [sage](https://sagemath.org/) installed.

#### Typical use - Uniformity

The main file is `isogeny_primes.py`. It takes one positional argument - f - which is the polynomial. So if you're interested to see the isogeny primes over Q(zeta7), you'd enter the following at the command line:

```
sage isogeny_primes.py 'x^6 - x^5 + x^4 - x^3 + x^2 - x + 1'
```

#### Typical use - Strong Uniformity

The main file is `uniform_isogeny_primes.py`. It takes one positional argument - d - which is the degree. So if you're interested to see the isogeny primes over cubic fields, you'd enter the following at the command line:

```
sage uniform_isogeny_primes.py 3
```

#### That didn't work for me ...

**Isogeny Primes** has a number of requirements which your system may not have. In this case, you should run `make` in the top level of the directory. This will install the necessary requirements. You could also do `make valid_fast`; this will install everything _and_ run some light testing to make sure everything works fine. If anything goes wrong and you want to start again, run `make clean` before trying again.

#### Optional arguments

To see the various options, run

```
sage isogeny_primes.py --help
```

or ```
sage uniform_isogeny_primes.py --help
```

For the first command you'll see that you have the following optional arguments:

 - `--norm_bound`; if specified this will take auxiliary primes up to the specified bound. However, doing this also turns off the auto stop strategy.

 ```
sage isogeny_primes.py 'x^3 - 5' --norm_bound 50
```

 - `--dlmv`; returns the DLMV bound for the number field.

```
sage isogeny_primes.py 'x^3 - x^2 + 5*x + 14' --dlmv
```

 - `--bound`; this specifies the bound on Type 2 primes that the sage code will check up to. Sage can go up to about 10 million, but beyond that you'll start seeing pari memory overflows.

```
sage isogeny_primes.py 'x^5 + 19' --bound 10000000
```

 - `--appendix_bound`; the bound on possible isogeny primes beyond which the method of the appendix will not be performed. Increasing this can massively slow down the code.

```
sage isogeny_primes.py 'x^6 + 6*x + 14*x + 89' --appendix_bound 1000
```

 - `--verbose`; for power users who want to know what the program is doing.

```
sage isogeny_primes.py 'x^5 + 19' --verbose
```

 - `--no_ice`; this turns off the isogeny character enumeration (ICE) filter. This will speed up the code but likely give a larger superset. Turning ICE off for large degree number fields might be necessary.

```
sage isogeny_primes.py 'x^17 + 19' --no_ice
```

#### Generating the tables in the paper

Code for generating the LaTeX for the tables in the paper is done with `latex_helper.py`. For example,

```
sage latex_helper.py 10 --table bfi
```

will generate the Bad Formal Immersion Data table. The `10` refers to how many fields you want in the table. Change that according to how many you want to see.

See the source code of `latex_helper.py` to see the other options.


### I found a bug, what do I do now?

Please report any bugs in the [issues](https://github.com/isogeny_primes/isogeny_primes/issues) section.

If you see anything wrong with specific lines of code, please go to that line, click the three dots that appear, and click "Reference in new issue".

Alternatively, feel free to send us an email.

# Developer's Guide

## Project layout
The directory layout is as follows

    .
    ├── gp_scripts          # scripts written in pari/gp
    ├── helper_scripts      # scripts helping with starting sage
    ├── magma_scripts       # magma scripts
    ├── sage_code           # main python/sage source directory
    │   └── data_files      # json files containing static data and caches
    └── tests
        ├── fast_tests      # unittests - these test should be fast and match
        │                   #             the sage_code file structure
        └── slow_tests      # integrationtests - these tests take longer


## Developer tools

The most important developer tool is the Makefile. It contains several commands that help with development.

The most important command are:

    make valid
    make valid_fast

At least one of these should be run before pushing your code to github and
creating a pull request. Both of these commands do the following things

- Make sure all runtime and development dependencies are installed
- Fix all code style issues using black
- Run several code quality inspection tools
- Run (a subset of) tests in the tests folder
- Print a coverage report of tests that were run

The main difference is that `make valid` runs all tests, while `make valid_fast` runs only unittests.

Here are some other useful commands:

Create a virtual environment that uses the python in sage as base intepreter:

    make venv

Install all development requirements as specified in the requirements.in
and the requirements-dev.in files:

    make pip-install-dev

Run all tests:

    make tests

For the rest see the source code of the makefile itself.

# Copyright

    ####  Copyright (C) 2022 Barinder S. Banwait and Maarten Derickx

    Isogeny Primes is free software: you can redistribute it and/or modify
    it under the terms of the GNU General Public License as published by
    the Free Software Foundation, either version 3 of the License, or
    any later version.

    This program is distributed in the hope that it will be useful,
    but WITHOUT ANY WARRANTY; without even the implied warranty of
    MERCHANTABILITY or FITNESS FOR A PARTICULAR PURPOSE.  See the
    GNU General Public License for more details.

    You should have received a copy of the GNU General Public License
    along with this program.  If not, see <https://www.gnu.org/licenses/>.

    The authors can be reached at: barinder.s.banwait@gmail.com and
    maarten@mderickx.nl.<|MERGE_RESOLUTION|>--- conflicted
+++ resolved
@@ -6,15 +6,10 @@
 
 There are two ways of using the program. 
 
-<<<<<<< HEAD
 1. In **Uniform** mode. This takes an input polynomial, and will give you a set of primes containing the **isogeny primes** for the number field defined by your input polynomial.
 
 2. In **Strong Uniform** mode. This takes an input integer, and will give you a set of primes containing the **isogeny primes** for *any number field of degree d* broken down by the trace of the signature of the isogeny. Not all trace values can be dealt with currently; see the `Towards strong uniformity' paper for more on what can currently be handled.
-=======
-1. In `Uniform' mode. This takes an input polynomial, and will give you a set of primes containing the **isogeny primes** for the number field defined by your input polynomial.
 
-2. In `Strong Uniform' mode. This takes an input integer, and will give you a set of primes containing the **isogeny primes** for *any number field of degree d* broken down by the trace of the signature of the isogeny. Not all trace values can be dealt with currently; see the `Towards strong uniformity' paper for more on what can currently be handled.
->>>>>>> 5a127c2f
 
 It will then be up to you to determine which of those output lists are actually isogeny primes.
 
