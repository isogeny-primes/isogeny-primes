--- conflicted
+++ resolved
@@ -319,17 +319,7 @@
     return gcd(running_primes, bound_so_far)
 
 
-<<<<<<< HEAD
-def get_type_1_primes(K, C_K, norm_bound=50):
-    """Compute the type 1 primes"""
-
-    h_K = C_K.order()
-
-    # Get bad formal immersion data
-
-=======
 def cached_bad_formal_immersion_data(d):
->>>>>>> bba28d83
     if not BAD_FORMAL_IMMERSION_DATA_PATH.is_file():
         logger.debug("No bad formal immersion data found. Computing and adding ...")
 
@@ -369,7 +359,7 @@
     return bad_formal_immersion_list, bad_aux_prime_dict
 
 
-def get_type_1_primes(K, C_K, norm_bound=50, loop_curves=False):
+def get_type_1_primes(K, C_K, norm_bound=50):
     """Compute the type 1 primes"""
 
     # Get bad formal immersion data
