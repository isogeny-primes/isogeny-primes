"""character_enumeration.py

This implements the ICE filter.

    ====================================================================

    This file is part of Isogeny Primes.

    Copyright (C) 2022 Barinder S. Banwait and Maarten Derickx

    Isogeny Primes is free software: you can redistribute it and/or modify
    it under the terms of the GNU General Public License as published by
    the Free Software Foundation, either version 3 of the License, or
    any later version.

    This program is distributed in the hope that it will be useful,
    but WITHOUT ANY WARRANTY; without even the implied warranty of
    MERCHANTABILITY or FITNESS FOR A PARTICULAR PURPOSE.  See the
    GNU General Public License for more details.

    You should have received a copy of the GNU General Public License
    along with this program.  If not, see <https://www.gnu.org/licenses/>.

    The authors can be reached at: barinder.s.banwait@gmail.com and
    maarten@mderickx.nl.

    ====================================================================
"""

from itertools import product
from sage.all import GF, ZZ, prod
import logging

from .common_utils import (
    x,
    weil_polynomial_is_elliptic,
    eps_exp,
    primes_iter,
    filter_ABC_primes,
)

logger = logging.getLogger(__name__)


def filter_possible_values(possible_values_list, q, residue_class_degree, prime_field):

    output = []
    fq = q ** residue_class_degree
    for c in possible_values_list:
        if c ** 2 == prime_field(1):
            output.append(c)
        elif c ** 2 == prime_field(fq ** 2):
            output.append(c)
        else:
            possible_mid_coeffs = lifts_in_hasse_range(fq, c + prime_field(fq) / c)
            possible_weil_polys = [x ** 2 + a * x + fq for a in possible_mid_coeffs]

            elliptic_weil_polys = [
                f for f in possible_weil_polys if weil_polynomial_is_elliptic(f, q, residue_class_degree)
            ]
            if elliptic_weil_polys:
                output.append(c)
    return output


def get_possible_vals_at_gens(gens_info, eps, embeddings, residue_field, prime_field):

    output = {}
    # frak_p0 = K.primes_above(p)[0]  # choice of p_0
    # residue_field = frak_p0.residue_field(names='z')
    # prime_field = GF(p)

    for class_gp_gen in gens_info:
        class_gp_order, alpha = gens_info[class_gp_gen]
        alpha_to_eps = eps_exp(alpha, eps, embeddings)
        alpha_to_eps_mod_p0 = residue_field(alpha_to_eps)
        logger.debug(f"alpha^eps mod p0: {alpha_to_eps_mod_p0}")
        try:
            c_power_12h = prime_field(alpha_to_eps_mod_p0)
        except TypeError:
            # means alpha_to_eps_mod_p0 is not in GF(p) so can ignore p and move on
            output[class_gp_gen] = []
            return output
        possible_values = c_power_12h.nth_root(12 * class_gp_order, all=True)
        q = class_gp_gen.smallest_integer()
        e = class_gp_gen.residue_class_degree()
        filtered_values = filter_possible_values(possible_values, q, e, prime_field)
        output[class_gp_gen] = list({x ** 12 for x in filtered_values})

    return output


def tuple_exp(tup, exp_tup):
    return tuple((t ** e for t, e in zip(tup, exp_tup)))


def lifts_in_hasse_range(fq, res_class):
    """Gets lifts of res class in the Hasse range according to fq

    Args:
        fq : prime ideal
        res_class : a residue class

    Returns:
        [list]: the lifts
    """
    fq4 = 4 * fq

    output = []
    p = res_class.modulus()
    centered_lift = res_class.lift_centered()

    low_run = centered_lift

    while low_run ** 2 <= fq4:
        output.append(low_run)
        low_run = low_run - p

    high_run = centered_lift + p

    while high_run ** 2 <= fq4:
        output.append(high_run)
        high_run = high_run + p

    return output


def get_prime_gens(C_K):
    gens = list(C_K.gens())

    it = primes_iter(C_K.number_field())

    prime_gens = [None] * len(gens)
    gens_todo = set(gens)
    while gens_todo:
        candidate = next(it)
        candidate_class = C_K(candidate)
        if candidate_class in gens_todo:
            prime_gens[gens.index(candidate_class)] = candidate
            gens_todo.remove(candidate_class)

    return prime_gens


def character_unit_filter(OK_star_gens, Fp0, eps, embeddings):
    for alpha in OK_star_gens:
        alpha_to_eps = eps_exp(alpha, eps, embeddings)
        alpha_to_eps_mod_p0 = Fp0(alpha_to_eps)
        if alpha_to_eps_mod_p0 != 1:
            return False
    return True


def final_filter(
    C_K,
    Kgal,
    OK_star_gens,
    aux_primes,
    my_gens_ideals,
    gens_info,
    p,
    eps,
    eps_type,
    embeddings,
    alpha_cache={},
):
    """The possible isogeny prime p is assumed coprime to the prime ideals in
    my_gens_ideals at this point."""
    frak_p0 = Kgal.prime_above(p)  # choice of p_0
    residue_field = frak_p0.residue_field(names="z")
    prime_field = GF(p)

    logger.debug(f"Starting character enumeration filter for Prime {p} for eps {eps}")

    survived = character_unit_filter(OK_star_gens, residue_field, eps, embeddings)
    if not survived:
        logger.debug(f"Prime {p} for eps {eps} removed using unit filter")
        return False

    # Step 1
    possible_vals_at_gens = get_possible_vals_at_gens(gens_info, eps, embeddings, residue_field, prime_field)

    if not all(possible_vals_at_gens.values()):
        logger.debug(f"Prime {p} for eps {eps} filtered in Step 1 of Heavy filter")
        logger.debug(f"Possible vals at gens: {possible_vals_at_gens}")
        return False
    logger.debug(f"Possible vals at gens: {possible_vals_at_gens}")
    # Step 2

    # a list of tuples
    possible_vals_cart_prod = list(product(*[possible_vals_at_gens[q] for q in my_gens_ideals]))

    if eps_type == "type-2":

        vals_at_chi_6 = tuple([q.absolute_norm() ** 6 for q in my_gens_ideals])

        possible_vals_cart_prod = [x for x in possible_vals_cart_prod if x is not vals_at_chi_6]

    # Step 3

    # The idea is that we try to filter out each tuple in
    # possible_vals_cart_prod using aux primes; the paper explains how
    # these can be considered as refined epsilon types.

    still_in_the_game = possible_vals_cart_prod.copy()
    for q in aux_primes:
        # same result as q.is_coprime(p) but faster
        not_is_coprime = p.divides(q.absolute_norm())
        if not_is_coprime:
            continue
        if q in alpha_cache:
            alpha, exponents_in_class_group = alpha_cache[q]
        else:
            exponents_in_class_group = C_K(q).exponents()

            # Check that these exponents correspond to the ideals in
            # my_gens_ideals in the correct order
<<<<<<< HEAD
            sanity_check = prod([Q**a for Q, a in zip(my_gens_ideals, exponents_in_class_group)])
=======
            sanity_check = prod([Q ** a for Q, a in zip(my_gens_ideals, exponents_in_class_group)])
>>>>>>> 1cb69e56
            assert C_K(sanity_check) == C_K(q)

            the_principal_ideal = q * prod([Q ** (-a) for Q, a in zip(my_gens_ideals, exponents_in_class_group)])
            alphas = the_principal_ideal.gens_reduced()
            assert len(alphas) == 1, "the principal ideal isn't principal!!!"
            alpha = alphas[0]
            alpha_cache[q] = (alpha, exponents_in_class_group)
        alpha_to_eps = eps_exp(alpha, eps, embeddings)
        alpha_to_eps_mod_p0 = residue_field(alpha_to_eps)
        try:
            thingy = prime_field(alpha_to_eps_mod_p0)
        except TypeError as err:
            # means alpha_to_eps_mod_p0 is not in GF(p) so can ignore and move on
            logger.debug(f"Prime {p} for eps {eps} filtered in Step 3a of Heavy filter")
            logger.debug(f"{repr(err)}")
            return False
        new_still_in_the_game = []
        for possible_val in still_in_the_game:
            possible_val_with_raised_exp = tuple_exp(possible_val, exponents_in_class_group)
            my_possible_val = thingy * prod(possible_val_with_raised_exp)
            my_possible_val_roots = my_possible_val.nth_root(12, all=True)
            char = q.smallest_integer()
            e = q.residue_class_degree()
            filtered_values = filter_possible_values(my_possible_val_roots, char, e, prime_field)
            if filtered_values:
                new_still_in_the_game.append(possible_val)
        still_in_the_game = new_still_in_the_game
        if not still_in_the_game:
            logger.debug(f"Prime {p} for eps {eps} filtered in Step 3b of Heavy filter")
            return False

    logger.debug(f"Prime {p} for eps {eps} survived Heavy filter")
    # If not returned False by now, then no obstruction to p being an isogeny prime
    return True


def character_enumeration_filter(
    K,
    C_K,
    Kgal,
    tracking_dict_inv_collapsed,
    epsilons,
    aux_primes,
    embeddings,
    auto_stop_strategy=True,
):
    if auto_stop_strategy:
        enumeration_bound = aux_primes
    OK_star_gens = K.unit_group().gens_values()
    my_gens_ideals = get_prime_gens(C_K)
    gens_info = {}
    for q in my_gens_ideals:
        q_order = C_K(q).multiplicative_order()
        alphas = (q ** q_order).gens_reduced()
        assert len(alphas) == 1
        alpha = alphas[0]
        gens_info[q] = (q_order, alpha)
    logger.debug(f"Kgal: {Kgal}, C_K: {C_K}")
    logger.debug("gen_ideals: %s, gen_info: %s", my_gens_ideals, gens_info)
    eps_prime_dict = {eps: tracking_dict_inv_collapsed[eps].prime_divisors() for eps in epsilons}
    possible_isogeny_primes = {p for k in eps_prime_dict for p in eps_prime_dict[k]}
    logger.debug(f"Possible isogeny primes before ICE filter: {sorted(possible_isogeny_primes)}")
    prime_support_my_gens_ideals = list({a for P in my_gens_ideals for a in ZZ(P.norm()).prime_divisors()})
    eps_prime_filt_dict = {}

    alpha_cache = {}
    for eps, eps_type in epsilons.items():
        survived_primes = []
        for p in eps_prime_dict[eps]:
            if p in prime_support_my_gens_ideals:
                survived_primes.append(p)
                continue
            if auto_stop_strategy:
                # stop condition:
                # 4sqrt(Nm(q)) > 2p
                # Nm(q) > (p/2)**2
                stop = (p ** 2 // 4) + 1
                if enumeration_bound:
                    stop = min(stop, enumeration_bound)
                aux_primes = primes_iter(K, stop)
            if final_filter(
                C_K,
                Kgal,
                OK_star_gens,
                aux_primes,
                my_gens_ideals,
                gens_info,
                p,
                eps,
                eps_type,
                embeddings,
                alpha_cache,
            ):
                survived_primes.append(p)
        survived_primes = filter_ABC_primes(K, survived_primes, eps_type)
        eps_prime_filt_dict[eps] = set(survived_primes)

    output = set.union(*(val for val in eps_prime_filt_dict.values()))
    removed = sorted(possible_isogeny_primes.difference(output))
    logger.debug(f"Possible isogeny primes removed by ICE filter: {removed}")
    logger.debug(f"Class number: {C_K.cardinality()}")
    return output<|MERGE_RESOLUTION|>--- conflicted
+++ resolved
@@ -215,11 +215,9 @@
 
             # Check that these exponents correspond to the ideals in
             # my_gens_ideals in the correct order
-<<<<<<< HEAD
-            sanity_check = prod([Q**a for Q, a in zip(my_gens_ideals, exponents_in_class_group)])
-=======
+
             sanity_check = prod([Q ** a for Q, a in zip(my_gens_ideals, exponents_in_class_group)])
->>>>>>> 1cb69e56
+
             assert C_K(sanity_check) == C_K(q)
 
             the_principal_ideal = q * prod([Q ** (-a) for Q, a in zip(my_gens_ideals, exponents_in_class_group)])
